{
  "scripts": {
    "start": "nodemon server.mjs"
  },
  "dependencies": {
    "@auth/express": "^0.10.0",
    "@google/genai": "^0.12.0",
    "bcrypt": "^5.1.1",
<<<<<<< HEAD
=======
    "cleanllmjson": "^1.0.2",
>>>>>>> 334c7ab3
    "cors": "^2.8.5",
    "dotenv": "^16.5.0",
    "express": "^5.1.0",
    "hivemind": "file:",
    "mongodb": "^6.16.0",
    "mongoose": "^8.13.2",
    "multer": "^1.4.5-lts.2",
    "neo4j-driver": "^5.28.1"
  },
  "devDependencies": {
    "nodemon": "^3.1.10"
  },
  "name": "hivemind",
  "version": "1.0.0",
  "main": "server.mjs",
  "keywords": [],
  "author": "",
  "license": "ISC",
  "description": ""
}<|MERGE_RESOLUTION|>--- conflicted
+++ resolved
@@ -6,10 +6,7 @@
     "@auth/express": "^0.10.0",
     "@google/genai": "^0.12.0",
     "bcrypt": "^5.1.1",
-<<<<<<< HEAD
-=======
     "cleanllmjson": "^1.0.2",
->>>>>>> 334c7ab3
     "cors": "^2.8.5",
     "dotenv": "^16.5.0",
     "express": "^5.1.0",
