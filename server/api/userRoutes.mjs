--- conflicted
+++ resolved
@@ -1,6 +1,5 @@
 import express from 'express';
 import mongoose from 'mongoose';
-<<<<<<< HEAD
 import multer from 'multer'; // Import multer for file handling
 import bcrypt from 'bcrypt'; // For password hashing
 import User from '../model/user.mjs';
@@ -168,7 +167,6 @@
         console.error('Failed to update profile picture:', error);
         return res.status(500).json({ message: 'Internal Server Error' });
     }
-=======
 import { hash, compare } from 'bcrypt';
 import clientPromise from '../lib/mongodb.mjs';
 
@@ -314,7 +312,6 @@
     console.error('Login error:', error);
     return res.status(500).json({ message: 'Server error' });
   }
->>>>>>> 334c7ab3
 });
 
 // PUT /api/users/settings - Update user settings
