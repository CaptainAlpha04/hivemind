--- conflicted
+++ resolved
@@ -2,15 +2,8 @@
 import cors from 'cors';
 import dotenv from 'dotenv';
 import mongoose from 'mongoose'; // Import Mongoose
-<<<<<<< HEAD
-import { Auth } from "@auth/express";
-import { authConfig } from './auth.config.mjs'; // Ensure this path is correct
-=======
 //import { Auth } from "@auth/express";
 // import { authConfig } from './auth.config.mjs'; // Ensure this path is correct
-import chatRoutes from './api/getChat.mjs'; // Ensure this path is correct
-import messageRoutes from './api/messageRoutes.mjs'; // Import the new message routes
->>>>>>> 4f4ee315
 import postRoutes from './api/postRoutes.mjs'; // Import the new post routes
 import userRoutes from './api/userRoutes.mjs'; // New import for user routes
 import chatRoutes from './api/chatRoutes.mjs'; // New import for consolidated chat routes
@@ -74,14 +67,6 @@
 // Using the routes
 actorRoute(app);
 app.use('/api/posts', postRoutes); // Mount the post routes under /api/posts
-app.use('/api/users', userRoutes); // Mount user routes
-app.use('/api/chats', chatRoutes); // Mount consolidated chat routes
-app.use('/api/recommendations', recommendationRoutes); // Mount recommendation routes
-app.use('/api/bots', botRoutes); // Mount the bot routes
-
-
-await createNewActor(); // Call the function to create a new actor
-
 
 // Starting the server
 app.listen(port, () => {
