--- conflicted
+++ resolved
@@ -193,8 +193,6 @@
     }
   };
 
-<<<<<<< HEAD
-=======
   // Show loading state during authentication check or form submission
   if (status === 'loading' || status === 'unauthenticated' || isSubmitting) {
     return (
@@ -217,7 +215,6 @@
   }
 
   // Render the page (only when authenticated)
->>>>>>> e6bd3498
   return (
     <div className="drawer lg:drawer-open bg-base-200">
       <input id="main-drawer" type="checkbox" className="drawer-toggle" />
