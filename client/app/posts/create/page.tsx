'use client';
import { useState, useRef, FormEvent, useEffect } from 'react';
import { useRouter } from 'next/navigation';
import { useSession } from 'next-auth/react';
<<<<<<< HEAD
import { PenLine, Eye, Users, Lock, ImageIcon } from 'lucide-react';
=======
import { PenLine, Eye, Users, Lock, ImageIcon, X, ChevronDown, Hash } from 'lucide-react';
>>>>>>> 529d8adb
import Footer from '@/components/ui/Footer';
import Header from '@/components/ui/Header';
import Sidebar from '@/components/ui/Sidebar';

export default function CreatePostPage() {
  const { data: session, status } = useSession();
  const router = useRouter();
<<<<<<< HEAD

  // Client-side fallback protection
  useEffect(() => {
    if (status === 'unauthenticated') {
      router.push('/auth/login?callbackUrl=/posts/create');
    }
  }, [status, router]);

=======
  const { data: session, status } = useSession();
>>>>>>> 529d8adb
  const [heading, setHeading] = useState('');
  const [content, setContent] = useState('');
  const [visibility, setVisibility] = useState<'public' | 'Communities' | 'private'>('public');
  const [showDropdown, setShowDropdown] = useState(false);
  const [showCommunityDropdown, setShowCommunityDropdown] = useState(false);
  const fileInputRef = useRef<HTMLInputElement>(null);
  const dropdownRef = useRef<HTMLDivElement>(null);
  const communityDropdownRef = useRef<HTMLDivElement>(null);
  const [images, setImages] = useState<File[]>([]);
  const [imagePreviews, setImagePreviews] = useState<string[]>([]);
  const [isSubmitting, setIsSubmitting] = useState(false);
<<<<<<< HEAD
=======
  const [selectedCommunity, setSelectedCommunity] = useState<string | null>(null);
  const [communities, setCommunities] = useState<{id: string, name: string}[]>([]);
  const [isLoadingCommunities, setIsLoadingCommunities] = useState(false);
  
  const MAX_IMAGES = 5;

  // Fetch communities when component mounts
  useEffect(() => {
    if (status === 'authenticated') {
      fetchCommunities();
    }
  }, [status]);

  const fetchCommunities = async () => {
    setIsLoadingCommunities(true);
    try {
      const apiUrl = process.env.NEXT_PUBLIC_API_URL || 'http://localhost:5000';
      const response = await fetch(`${apiUrl}/api/communities`, {
        credentials: 'include',
      });
      
      if (response.ok) {
        const data = await response.json();
        setCommunities(data);
      } else {
        console.error('Failed to fetch communities');
      }
    } catch (error) {
      console.error('Error fetching communities:', error);
    } finally {
      setIsLoadingCommunities(false);
    }
  };
>>>>>>> 529d8adb

  // Handle dropdown visibility
  const toggleDropdown = () => setShowDropdown((v) => !v);
  const toggleCommunityDropdown = () => setShowCommunityDropdown((v) => !v);

  // Handle image selection
  const handleImageChange = (e: React.ChangeEvent<HTMLInputElement>) => {
    const files = Array.from(e.target.files || []);
    
    if (files.length + images.length > MAX_IMAGES) {
      document.getElementById('image-limit-modal')?.classList.add('modal-open');
      const allowedFiles = files.slice(0, MAX_IMAGES - images.length);
      
      // Generate previews for allowed files
      const readers = allowedFiles.map(file => {
        return new Promise<string>((resolve) => {
          const reader = new FileReader();
          reader.onloadend = () => resolve(reader.result as string);
          reader.readAsDataURL(file);
        });
      });
      
      Promise.all(readers).then(newPreviews => {
        setImages(prev => [...prev, ...allowedFiles]);
        setImagePreviews(prev => [...prev, ...newPreviews]);
      });
    } else {
      setImages(prev => [...prev, ...files]);
      
      // Generate previews
      const readers = files.map(file => {
        return new Promise<string>((resolve) => {
          const reader = new FileReader();
          reader.onloadend = () => resolve(reader.result as string);
          reader.readAsDataURL(file);
        });
      });
      
      Promise.all(readers).then(newPreviews => {
        setImagePreviews(prev => [...prev, ...newPreviews]);
      });
    }
  };

  // Remove a selected image
  const removeImage = (idx: number) => {
    setImages(prev => prev.filter((_, i) => i !== idx));
    setImagePreviews(prev => prev.filter((_, i) => i !== idx));
  };

<<<<<<< HEAD
=======
  // Get list of communities
  const getCommunities = async (query: string) => {
    try {
      const response = await fetch(`/api/communities?search=${query}`);
      if (!response.ok) {
        throw new Error('Failed to fetch communities');
      }
      const data = await response.json();
      return data;
    }
    catch (error) {
      console.error('Error fetching communities:', error);
      return [];
    }
  }

  // Handler for form submission
>>>>>>> 529d8adb
  const handleSubmit = async (e: FormEvent<HTMLFormElement>) => {
    e.preventDefault();
    setIsSubmitting(true);

<<<<<<< HEAD
    if (!session?.user?.id) {
      alert('You must be logged in to create a post');
      router.push('/auth/login?callbackUrl=/posts/create');
      return;
    }

    setIsSubmitting(true);
    
    try {
      const formData = new FormData();    
      formData.append('heading', heading);
      formData.append('content', content);
      formData.append('visibility', visibility);
      formData.append('userId', session.user.id);
      
      images.forEach((img) => {
        formData.append('images', img);
      });
      
=======
    if (status === 'loading') {
      console.log('Authentication status loading...');
      return;
    }

    if (status !== 'authenticated' || !session?.user?.accessToken) { 
      setIsSubmitting(false);
      document.getElementById('auth-error-modal')?.classList.add('modal-open');
      return;
    }

    const formData = new FormData();    
    formData.append('heading', heading);
    formData.append('content', content);
    formData.append('visibility', visibility);
    
    if (selectedCommunity) {
      formData.append('communityId', selectedCommunity);
    }
    
    if (session?.user?.id) {
      formData.append('userId', session.user.id);
    } else {
      setIsSubmitting(false);
      document.getElementById('auth-error-modal')?.classList.add('modal-open');
      return;
    }
    
    images.forEach((img) => {
      formData.append('images', img);
    });
    
    try {
>>>>>>> 529d8adb
      const apiUrl = process.env.NEXT_PUBLIC_API_URL || 'http://localhost:5000';
      const response = await fetch(`${apiUrl}/api/posts`, {
        method: 'POST',
        body: formData,
        credentials: 'include',
      });

      if (response.ok) {
        const data = await response.json();
        console.log('Post created:', data);
<<<<<<< HEAD
        router.push('/posts');
      } else {
        const errorData = await response.json();
        alert(`Error creating post: ${errorData.message || response.statusText}`);
      }
    } catch (error) {
      console.error('Error creating post:', error);
      alert('Failed to create post. Please try again.');
    } finally {
      setIsSubmitting(false);
=======
        document.getElementById('success-modal')?.classList.add('modal-open');
        setTimeout(() => {
          router.push('/posts');
        }, 1500);
      } else {
        document.getElementById('error-modal')?.classList.add('modal-open');
      }
    } catch (error) {
      console.error('Error submitting post:', error);
      document.getElementById('error-modal')?.classList.add('modal-open');
    } finally {
      setIsSubmitting(false);
    }
  };

  // Get icon for visibility
  const getVisibilityIcon = () => {
    switch (visibility) {
      case 'public': return <Eye className="h-5 w-5 text-primary" />;
      case 'Communities': return <Users className="h-5 w-5 text-primary" />;
      case 'private': return <Lock className="h-5 w-5 text-primary" />;
      default: return <Eye className="h-5 w-5 text-primary" />;
>>>>>>> 529d8adb
    }
  };

  // Only show loading state during form submission
  if (isSubmitting) {
    return (
      <div className="min-h-screen flex flex-col bg-gradient-to-br from-slate-950 to-slate-900">
        <Header />
        <div className="flex-1 flex items-center justify-center">
          <div className="text-center">
            <div className="spinner mb-4"></div>
            <p className="text-slate-300">Creating post...</p>
          </div>
        </div>
      </div>
    );
  }

  // Render the page
  return (
<<<<<<< HEAD
    <div className="min-h-screen flex flex-col bg-gradient-to-br from-slate-950 to-slate-900 relative overflow-hidden">
      <Header />
      
      <section>
        <main className="flex-1 flex items-center justify-center px-4 py-12 pt-20">

          <div className="w-full max-w-2xl px-4 sm:px-6 overflow-hidden inset-0">
            <div className="flex items-center gap-4 mb-6">
              <div className="text-primary-content p-3 rounded-lg shadow-sm">
                <PenLine className="h-7 w-7 text-teal-400" size={24} />
              </div>
              <div>
                <h1 className="text-3xl font-bold text-transparent bg-clip-text bg-gradient-to-r from-teal-400 to-emerald-400">Create New Post</h1>
                <p className="text-base-content/70 mt-1">Share your thoughts with the community</p>
              </div>
            </div>
            
            <form onSubmit={handleSubmit} className="space-y-6 card bg-base-100 shadow-xl p-6">
              {/* Heading */}
              <div className="form-control">
                <label className="block text-lg mb-2 text-teal-400 font-bold">Heading</label>
                <input
                  type="text"
                  value={heading}
                  onChange={(e) => setHeading(e.target.value)}
                  className="input input-bordered w-full focus:input-primary transition"
                  placeholder="Add a heading for your post"
                />
                <p className="text-base-content/60 text-sm mt-1">Be descriptive and concise</p>
              </div>
              
              {/* Content */}
              <div className="form-control">
                <label className="block text-lg mb-2 text-teal-400 font-bold">Content</label>
                <textarea
                  value={content}
                  onChange={(e) => setContent(e.target.value)}
                  rows={6}
                  className="textarea textarea-bordered w-full focus:textarea-primary transition"
                  placeholder="What's on your mind?"
                ></textarea>
                <p className="text-base-content/60 text-sm mt-1">Share your thoughts, ideas, or questions</p>
              </div>
              
              {/* Visibility */}
              <div className="form-control" ref={dropdownRef}>
                <label className="block text-lg mb-2 text-teal-400 font-bold">Visibility</label>
                <div className="relative">
                  <button
                    type="button"
                    onClick={toggleDropdown}
                    className="flex items-center justify-between w-full input input-bordered bg-base-100 text-base-content focus:input-primary transition"
                  >
                    <div className="flex items-center">
                      {visibility === 'public' && <Eye className="w-5 h-5 mr-2" />} 
                      {visibility === 'Communities' && <Users className="w-5 h-5 mr-2" />} 
                      {visibility === 'private' && <Lock className="w-5 h-5 mr-2" />} 
                      <span className="capitalize">{visibility.replace('_', ' ')}</span>
                    </div>
                    <svg className="w-5 h-5" fill="none" stroke="currentColor" viewBox="0 0 24 24">
                      <path strokeLinecap="round" strokeLinejoin="round" strokeWidth="2" d="M19 9l-7 7-7-7" />
                    </svg>
                  </button>
                  {showDropdown && (
                    <div className="absolute z-10 w-full mt-1 bg-base-100 border border-base-300 rounded-lg shadow-lg">
                      <ul>
                        <li>
                          <button
                            type="button"
                            className={`flex items-center w-full px-4 py-2 hover:bg-primary/10 text-left ${visibility === 'public' ? 'text-primary font-semibold' : ''}`}
                            onClick={() => { setVisibility('public'); setShowDropdown(false); }}
                          >
                            <Eye className="w-4 h-4 mr-2" />
                            Public
                          </button>
                        </li>
                        <li>
                          <button
                            type="button"
                            className={`flex items-center w-full px-4 py-2 hover:bg-primary/10 text-left ${visibility === 'Communities' ? 'text-primary font-semibold' : ''}`}
                            onClick={() => { setVisibility('Communities'); setShowDropdown(false); }}
                          >
                            <Users className="w-4 h-4 mr-2" />
                            Communities
                          </button>
                        </li>
                        <li>
                          <button
                            type="button"
                            className={`flex items-center w-full px-4 py-2 hover:bg-primary/10 text-left ${visibility === 'private' ? 'text-primary font-semibold' : ''}`}
                            onClick={() => { setVisibility('private'); setShowDropdown(false); }}
                          >
                            <Lock className="w-4 h-4 mr-2" />
                            Private
                          </button>
                        </li>
                      </ul>
                    </div>
                  )}
                </div>
                <p className="text-base-content/60 text-sm mt-1">Who can see this post?</p>
              </div>
              
              {/* Image Upload */}
              <div className="form-control">
                <label className="block text-lg mb-2 text-teal-400 font-bold">Image (Optional)</label>
                <div 
                  className="flex flex-col items-center justify-center border-2 border-dashed border-base-300 rounded-lg p-12 cursor-pointer hover:bg-primary/10 transition-colors"
                  onClick={() => fileInputRef.current?.click()}
                >
                  <div className="flex flex-col items-center">
                    <ImageIcon size={42} className="mb-3 text-teal-400" /> 
                    <p className="text-teal-400">Click to upload image(s)</p>
                  </div>
                  <input
                    type="file"
                    ref={fileInputRef}
                    accept="image/*"
                    multiple
                    className="hidden"
                    onChange={handleImageChange}
                  />
                </div>
                {/* Previews */}
                {imagePreviews.length > 0 && (
                  <div className="flex flex-wrap gap-4 mt-4">
                    {imagePreviews.map((src, idx) => (
                      <div key={idx} className="relative group">
                        <img src={src} alt={`Preview ${idx + 1}`} className="w-28 h-28 object-cover rounded-lg border border-base-300" />
                        <button
                          type="button"
                          onClick={() => removeImage(idx)}
                          className="absolute top-1 right-1 bg-red-500 text-white rounded-full p-1 opacity-80 hover:opacity-100 transition group-hover:scale-110"
                          title="Remove image"
                        >
                          &times;
                        </button>
                      </div>
                    ))}
                  </div>
                )}
                <p className="text-base-content/60 text-sm mt-1">Supported: JPG, PNG (max 1MB each)</p>
              </div>
              
              {/* Action Buttons */}
              <div className="flex justify-end space-x-3 mt-8">
                <button
                  type="button"
                  onClick={() => router.back()}
                  className="btn btn-ghost"
                >
                  Cancel
                </button>
                <button
                  type="submit"
                  className="btn btn-soft btn-primary"
                >
                  Create Post
                </button>
              </div>
            </form>
            
            <div className="text-center text-sm text-base-content/60 mt-8">
              <p>All posts are subject to our community guidelines</p>
            </div>
          </div>
        </main>
      </section>

      <Footer />
=======
    <div className="drawer lg:drawer-open bg-gradient-to-br from-slate-950 to-slate-900">
      <input id="main-drawer" type="checkbox" className="drawer-toggle" />
      
      <div className="drawer-content flex flex-col min-h-screen">
        <Header />
        
        {/* Auth Status Badge - Development Only */}
        {process.env.NODE_ENV === 'development' && (
          <div className="fixed top-20 left-4 badge badge-lg badge-primary gap-2 z-50">
            <div className={`badge ${status === 'authenticated' ? 'badge-success' : 'badge-error'}`}></div>
            {status}
          </div>
        )}
        
        <main className="flex-1 flex items-center justify-center p-4 py-12 pt-20">
          <div className="card w-full max-w-2xl bg-base-200 shadow-xl">
            <div className="card-body">
              <div className="flex items-center gap-4 mb-4">
                <div className="avatar placeholder">
                  <div className="bg-primary text-primary-content rounded-full w-14 h-14">
                    <PenLine size={28} />
                  </div>
                </div>
                <div>
                  <h1 className="card-title text-3xl font-bold  bg-clip-text text-teal-400">
                    Create New Post
                  </h1>
                  <p className="opacity-70">Share your thoughts with the community</p>
                </div>
              </div>
              
              <div className="divider"></div>
              
              <form onSubmit={handleSubmit} className="space-y-6">
                {/* Heading */}
                <div className="form-control">
                  <label className="label">
                    <span className="label-text text-lg font-bold">Heading</span>
                  </label>
                  <input
                    type="text"
                    value={heading}
                    onChange={(e) => setHeading(e.target.value)}
                    className="input input-bordered w-full focus:input-primary"
                    placeholder="Add a heading for your post"
                    required
                  />
                  <label className="label">
                    <span className="label-text-alt">Be descriptive and concise</span>
                  </label>
                </div>
                
                {/* Content */}
                <div className="form-control">
                  <label className="label">
                    <span className="label-text text-lg font-bold">Content</span>
                  </label>
                  <textarea
                    value={content}
                    onChange={(e) => setContent(e.target.value)}
                    rows={6}
                    className="textarea textarea-bordered w-full focus:textarea-primary"
                    placeholder="What's on your mind?"
                    required
                  ></textarea>
                  <label className="label">
                    <span className="label-text-alt">Share your thoughts, ideas, or questions</span>
                  </label>
                </div>
                
                {/* Visibility Dropdown */}
                <div className="form-control" ref={dropdownRef}>
                  <label className="label">
                    <span className="label-text text-lg font-bold">Visibility</span>
                  </label>
                  <div className="dropdown w-full">
                    <div
                      tabIndex={0}
                      role="button"
                      onClick={toggleDropdown}
                      className="input input-bordered flex items-center justify-between w-full"
                    >
                      <div className="flex items-center gap-2">
                        {getVisibilityIcon()}
                        <span>{visibility}</span>
                      </div>
                      <ChevronDown size={18} />
                    </div>
                    <ul tabIndex={0} className="dropdown-content z-10 menu p-2 shadow bg-base-100 rounded-box w-full mt-1">
                      <li>
                        <button type="button" onClick={() => setVisibility('public')}>
                          <Eye size={18} />
                          Public
                        </button>
                      </li>
                      <li>
                        <button type="button" onClick={() => setVisibility('Communities')}>
                          <Users size={18} />
                          Communities
                        </button>
                      </li>
                      <li>
                        <button type="button" onClick={() => setVisibility('private')}>
                          <Lock size={18} />
                          Private
                        </button>
                      </li>
                    </ul>
                  </div>
                  <label className="label">
                    <span className="label-text-alt">Who can see this post?</span>
                  </label>
                </div>

                {/* Community Selection (Optional) */}
                <div className="form-control" ref={communityDropdownRef}>
                  <label className="label">
                    <span className="label-text text-lg font-bold">Community (Optional)</span>
                  </label>
                  <div className="dropdown w-full">
                    <div
                      tabIndex={0}
                      role="button"
                      onClick={toggleCommunityDropdown}
                      className="input input-bordered flex items-center justify-between w-full"
                    >
                      <div className="flex items-center gap-2">
                        <Hash size={18} className="text-primary" />
                        <span>{selectedCommunity ? 
                          communities.find(c => c.id === selectedCommunity)?.name || 'Loading...' : 
                          'Select a community (optional)'}</span>
                      </div>
                      <ChevronDown size={18} />
                    </div>
                    <ul tabIndex={0} className="dropdown-content z-10 menu p-2 shadow bg-base-100 rounded-box w-full mt-1 max-h-60 overflow-y-auto">
                      <li>
                        <button type="button" onClick={() => setSelectedCommunity(null)}>
                          None (Post without a community)
                        </button>
                      </li>
                      <div className="divider my-1"></div>
                      {isLoadingCommunities ? (
                        <li className="flex justify-center p-2">
                          <span className="loading loading-spinner loading-sm"></span>
                          <span className="ml-2">Loading communities...</span>
                        </li>
                      ) : communities.length > 0 ? (
                        communities.map(community => (
                          <li key={community.id}>
                            <button type="button" onClick={() => setSelectedCommunity(community.id)}>
                              {community.name}
                            </button>
                          </li>
                        ))
                      ) : (
                        <li className="opacity-70 px-4 py-2 text-center">No communities found</li>
                      )}
                    </ul>
                  </div>
                  <label className="label">
                    <span className="label-text-alt">Share with a specific community</span>
                  </label>
                </div>
                
                {/* Image Upload */}
                <div className="form-control">
                  <label className="label">
                    <span className="label-text text-lg font-bold">Images (Optional, max 5)</span>
                    <span className="label-text-alt">{images.length}/{MAX_IMAGES}</span>
                  </label>
                  <div 
                    className={`flex flex-col items-center justify-center border-2 border-dashed border-base-300 rounded-lg p-8 cursor-pointer hover:bg-base-300/10 transition-colors ${images.length >= MAX_IMAGES ? 'opacity-50 pointer-events-none' : ''}`}
                    onClick={() => images.length < MAX_IMAGES && fileInputRef.current?.click()}
                  >
                    <div className="flex flex-col items-center text-center">
                      <div className="avatar placeholder">
                        <div className="bg-primary text-primary-content rounded-full w-12 h-12">
                          <ImageIcon size={24} />
                        </div>
                      </div>
                      <p className="mt-2 font-medium">
                        {images.length >= MAX_IMAGES ? 
                          'Maximum number of images reached' : 
                          'Click to upload image(s)'}
                      </p>
                      <p className="text-xs opacity-70 mt-1">JPG, PNG (max 1MB each)</p>
                    </div>
                    <input
                      type="file"
                      ref={fileInputRef}
                      accept="image/*"
                      multiple
                      className="hidden"
                      onChange={handleImageChange}
                      disabled={images.length >= MAX_IMAGES}
                    />
                  </div>
                  
                  {/* Image Previews */}
                  {imagePreviews.length > 0 && (
                    <div className="flex flex-wrap gap-2 mt-4">
                      {imagePreviews.map((src, idx) => (
                        <div key={idx} className="relative group">
                          <div className="avatar">
                            <div className="w-24 rounded">
                              <img src={src} alt={`Preview ${idx + 1}`} />
                            </div>
                          </div>
                          <button
                            type="button"
                            onClick={() => removeImage(idx)}
                            className="btn btn-xs btn-circle btn-error absolute -top-2 -right-2 opacity-80 hover:opacity-100"
                            title="Remove image"
                          >
                            <X size={12} />
                          </button>
                        </div>
                      ))}
                    </div>
                  )}
                </div>
                
                <div className="divider"></div>
                
                {/* Action Buttons */}
                <div className="flex justify-end gap-2">
                  <button
                    type="button"
                    onClick={() => router.back()}
                    className="btn btn-ghost"
                  >
                    Cancel
                  </button>
                  <button
                    type="submit"
                    disabled={isSubmitting || !heading || !content}
                    className="btn btn-primary"
                  >
                    {isSubmitting ? (
                      <>
                        <span className="loading loading-spinner loading-xs"></span>
                        Creating...
                      </>
                    ) : (
                      'Create Post'
                    )}
                  </button>
                </div>
              </form>
              
              <div className="text-center text-xs opacity-70 mt-4">
                <p>All posts are subject to our community guidelines</p>
              </div>
            </div>
          </div>
        </main>
        
        <Footer />
      </div>
      
      <div className="drawer-side">
        <label htmlFor="main-drawer" aria-label="close sidebar" className="drawer-overlay"></label>
        <Sidebar />
      </div>
      
      {/* Modals */}
      {/* Auth Error Modal */}
      <div id="auth-error-modal" className="modal">
        <div className="modal-box">
          <h3 className="font-bold text-lg text-error">Authentication Error</h3>
          <p className="py-4">You must be logged in to create a post. Please sign in and try again.</p>
          <div className="modal-action">
            <button onClick={() => document.getElementById('auth-error-modal')?.classList.remove('modal-open')} className="btn">Close</button>
            <button onClick={() => router.push('/login')} className="btn btn-primary">Sign In</button>
          </div>
        </div>
      </div>
      
      {/* Success Modal */}
      <div id="success-modal" className="modal">
        <div className="modal-box">
          <h3 className="font-bold text-lg text-success">Post Created Successfully!</h3>
          <p className="py-4">Your post has been created. Redirecting to posts page...</p>
          <div className="modal-action">
            <div className="loading loading-spinner loading-md"></div>
          </div>
        </div>
      </div>
      
      {/* Error Modal */}
      <div id="error-modal" className="modal">
        <div className="modal-box">
          <h3 className="font-bold text-lg text-error">Error Creating Post</h3>
          <p className="py-4">There was an error creating your post. Please try again later.</p>
          <div className="modal-action">
            <button onClick={() => document.getElementById('error-modal')?.classList.remove('modal-open')} className="btn">Close</button>
          </div>
        </div>
      </div>

      {/* Image Limit Modal */}
      <div id="image-limit-modal" className="modal">
        <div className="modal-box">
          <h3 className="font-bold text-lg">Image Limit Reached</h3>
          <p className="py-4">You can upload a maximum of {MAX_IMAGES} images per post. Only the first {MAX_IMAGES} images have been added.</p>
          <div className="modal-action">
            <button onClick={() => document.getElementById('image-limit-modal')?.classList.remove('modal-open')} className="btn">Understood</button>
          </div>
        </div>
      </div>
>>>>>>> 529d8adb
    </div>
  );
}<|MERGE_RESOLUTION|>--- conflicted
+++ resolved
@@ -1,31 +1,15 @@
 'use client';
 import { useState, useRef, FormEvent, useEffect } from 'react';
 import { useRouter } from 'next/navigation';
-import { useSession } from 'next-auth/react';
-<<<<<<< HEAD
-import { PenLine, Eye, Users, Lock, ImageIcon } from 'lucide-react';
-=======
+import { useSession } from 'next-auth/react'; // Import useSession
 import { PenLine, Eye, Users, Lock, ImageIcon, X, ChevronDown, Hash } from 'lucide-react';
->>>>>>> 529d8adb
 import Footer from '@/components/ui/Footer';
 import Header from '@/components/ui/Header';
 import Sidebar from '@/components/ui/Sidebar';
 
 export default function CreatePostPage() {
+  const router = useRouter();
   const { data: session, status } = useSession();
-  const router = useRouter();
-<<<<<<< HEAD
-
-  // Client-side fallback protection
-  useEffect(() => {
-    if (status === 'unauthenticated') {
-      router.push('/auth/login?callbackUrl=/posts/create');
-    }
-  }, [status, router]);
-
-=======
-  const { data: session, status } = useSession();
->>>>>>> 529d8adb
   const [heading, setHeading] = useState('');
   const [content, setContent] = useState('');
   const [visibility, setVisibility] = useState<'public' | 'Communities' | 'private'>('public');
@@ -37,8 +21,6 @@
   const [images, setImages] = useState<File[]>([]);
   const [imagePreviews, setImagePreviews] = useState<string[]>([]);
   const [isSubmitting, setIsSubmitting] = useState(false);
-<<<<<<< HEAD
-=======
   const [selectedCommunity, setSelectedCommunity] = useState<string | null>(null);
   const [communities, setCommunities] = useState<{id: string, name: string}[]>([]);
   const [isLoadingCommunities, setIsLoadingCommunities] = useState(false);
@@ -72,7 +54,6 @@
       setIsLoadingCommunities(false);
     }
   };
->>>>>>> 529d8adb
 
   // Handle dropdown visibility
   const toggleDropdown = () => setShowDropdown((v) => !v);
@@ -123,8 +104,6 @@
     setImagePreviews(prev => prev.filter((_, i) => i !== idx));
   };
 
-<<<<<<< HEAD
-=======
   // Get list of communities
   const getCommunities = async (query: string) => {
     try {
@@ -142,34 +121,13 @@
   }
 
   // Handler for form submission
->>>>>>> 529d8adb
   const handleSubmit = async (e: FormEvent<HTMLFormElement>) => {
     e.preventDefault();
     setIsSubmitting(true);
 
-<<<<<<< HEAD
     if (!session?.user?.id) {
       alert('You must be logged in to create a post');
       router.push('/auth/login?callbackUrl=/posts/create');
-      return;
-    }
-
-    setIsSubmitting(true);
-    
-    try {
-      const formData = new FormData();    
-      formData.append('heading', heading);
-      formData.append('content', content);
-      formData.append('visibility', visibility);
-      formData.append('userId', session.user.id);
-      
-      images.forEach((img) => {
-        formData.append('images', img);
-      });
-      
-=======
-    if (status === 'loading') {
-      console.log('Authentication status loading...');
       return;
     }
 
@@ -201,7 +159,6 @@
     });
     
     try {
->>>>>>> 529d8adb
       const apiUrl = process.env.NEXT_PUBLIC_API_URL || 'http://localhost:5000';
       const response = await fetch(`${apiUrl}/api/posts`, {
         method: 'POST',
@@ -212,18 +169,6 @@
       if (response.ok) {
         const data = await response.json();
         console.log('Post created:', data);
-<<<<<<< HEAD
-        router.push('/posts');
-      } else {
-        const errorData = await response.json();
-        alert(`Error creating post: ${errorData.message || response.statusText}`);
-      }
-    } catch (error) {
-      console.error('Error creating post:', error);
-      alert('Failed to create post. Please try again.');
-    } finally {
-      setIsSubmitting(false);
-=======
         document.getElementById('success-modal')?.classList.add('modal-open');
         setTimeout(() => {
           router.push('/posts');
@@ -246,7 +191,6 @@
       case 'Communities': return <Users className="h-5 w-5 text-primary" />;
       case 'private': return <Lock className="h-5 w-5 text-primary" />;
       default: return <Eye className="h-5 w-5 text-primary" />;
->>>>>>> 529d8adb
     }
   };
 
@@ -267,178 +211,6 @@
 
   // Render the page
   return (
-<<<<<<< HEAD
-    <div className="min-h-screen flex flex-col bg-gradient-to-br from-slate-950 to-slate-900 relative overflow-hidden">
-      <Header />
-      
-      <section>
-        <main className="flex-1 flex items-center justify-center px-4 py-12 pt-20">
-
-          <div className="w-full max-w-2xl px-4 sm:px-6 overflow-hidden inset-0">
-            <div className="flex items-center gap-4 mb-6">
-              <div className="text-primary-content p-3 rounded-lg shadow-sm">
-                <PenLine className="h-7 w-7 text-teal-400" size={24} />
-              </div>
-              <div>
-                <h1 className="text-3xl font-bold text-transparent bg-clip-text bg-gradient-to-r from-teal-400 to-emerald-400">Create New Post</h1>
-                <p className="text-base-content/70 mt-1">Share your thoughts with the community</p>
-              </div>
-            </div>
-            
-            <form onSubmit={handleSubmit} className="space-y-6 card bg-base-100 shadow-xl p-6">
-              {/* Heading */}
-              <div className="form-control">
-                <label className="block text-lg mb-2 text-teal-400 font-bold">Heading</label>
-                <input
-                  type="text"
-                  value={heading}
-                  onChange={(e) => setHeading(e.target.value)}
-                  className="input input-bordered w-full focus:input-primary transition"
-                  placeholder="Add a heading for your post"
-                />
-                <p className="text-base-content/60 text-sm mt-1">Be descriptive and concise</p>
-              </div>
-              
-              {/* Content */}
-              <div className="form-control">
-                <label className="block text-lg mb-2 text-teal-400 font-bold">Content</label>
-                <textarea
-                  value={content}
-                  onChange={(e) => setContent(e.target.value)}
-                  rows={6}
-                  className="textarea textarea-bordered w-full focus:textarea-primary transition"
-                  placeholder="What's on your mind?"
-                ></textarea>
-                <p className="text-base-content/60 text-sm mt-1">Share your thoughts, ideas, or questions</p>
-              </div>
-              
-              {/* Visibility */}
-              <div className="form-control" ref={dropdownRef}>
-                <label className="block text-lg mb-2 text-teal-400 font-bold">Visibility</label>
-                <div className="relative">
-                  <button
-                    type="button"
-                    onClick={toggleDropdown}
-                    className="flex items-center justify-between w-full input input-bordered bg-base-100 text-base-content focus:input-primary transition"
-                  >
-                    <div className="flex items-center">
-                      {visibility === 'public' && <Eye className="w-5 h-5 mr-2" />} 
-                      {visibility === 'Communities' && <Users className="w-5 h-5 mr-2" />} 
-                      {visibility === 'private' && <Lock className="w-5 h-5 mr-2" />} 
-                      <span className="capitalize">{visibility.replace('_', ' ')}</span>
-                    </div>
-                    <svg className="w-5 h-5" fill="none" stroke="currentColor" viewBox="0 0 24 24">
-                      <path strokeLinecap="round" strokeLinejoin="round" strokeWidth="2" d="M19 9l-7 7-7-7" />
-                    </svg>
-                  </button>
-                  {showDropdown && (
-                    <div className="absolute z-10 w-full mt-1 bg-base-100 border border-base-300 rounded-lg shadow-lg">
-                      <ul>
-                        <li>
-                          <button
-                            type="button"
-                            className={`flex items-center w-full px-4 py-2 hover:bg-primary/10 text-left ${visibility === 'public' ? 'text-primary font-semibold' : ''}`}
-                            onClick={() => { setVisibility('public'); setShowDropdown(false); }}
-                          >
-                            <Eye className="w-4 h-4 mr-2" />
-                            Public
-                          </button>
-                        </li>
-                        <li>
-                          <button
-                            type="button"
-                            className={`flex items-center w-full px-4 py-2 hover:bg-primary/10 text-left ${visibility === 'Communities' ? 'text-primary font-semibold' : ''}`}
-                            onClick={() => { setVisibility('Communities'); setShowDropdown(false); }}
-                          >
-                            <Users className="w-4 h-4 mr-2" />
-                            Communities
-                          </button>
-                        </li>
-                        <li>
-                          <button
-                            type="button"
-                            className={`flex items-center w-full px-4 py-2 hover:bg-primary/10 text-left ${visibility === 'private' ? 'text-primary font-semibold' : ''}`}
-                            onClick={() => { setVisibility('private'); setShowDropdown(false); }}
-                          >
-                            <Lock className="w-4 h-4 mr-2" />
-                            Private
-                          </button>
-                        </li>
-                      </ul>
-                    </div>
-                  )}
-                </div>
-                <p className="text-base-content/60 text-sm mt-1">Who can see this post?</p>
-              </div>
-              
-              {/* Image Upload */}
-              <div className="form-control">
-                <label className="block text-lg mb-2 text-teal-400 font-bold">Image (Optional)</label>
-                <div 
-                  className="flex flex-col items-center justify-center border-2 border-dashed border-base-300 rounded-lg p-12 cursor-pointer hover:bg-primary/10 transition-colors"
-                  onClick={() => fileInputRef.current?.click()}
-                >
-                  <div className="flex flex-col items-center">
-                    <ImageIcon size={42} className="mb-3 text-teal-400" /> 
-                    <p className="text-teal-400">Click to upload image(s)</p>
-                  </div>
-                  <input
-                    type="file"
-                    ref={fileInputRef}
-                    accept="image/*"
-                    multiple
-                    className="hidden"
-                    onChange={handleImageChange}
-                  />
-                </div>
-                {/* Previews */}
-                {imagePreviews.length > 0 && (
-                  <div className="flex flex-wrap gap-4 mt-4">
-                    {imagePreviews.map((src, idx) => (
-                      <div key={idx} className="relative group">
-                        <img src={src} alt={`Preview ${idx + 1}`} className="w-28 h-28 object-cover rounded-lg border border-base-300" />
-                        <button
-                          type="button"
-                          onClick={() => removeImage(idx)}
-                          className="absolute top-1 right-1 bg-red-500 text-white rounded-full p-1 opacity-80 hover:opacity-100 transition group-hover:scale-110"
-                          title="Remove image"
-                        >
-                          &times;
-                        </button>
-                      </div>
-                    ))}
-                  </div>
-                )}
-                <p className="text-base-content/60 text-sm mt-1">Supported: JPG, PNG (max 1MB each)</p>
-              </div>
-              
-              {/* Action Buttons */}
-              <div className="flex justify-end space-x-3 mt-8">
-                <button
-                  type="button"
-                  onClick={() => router.back()}
-                  className="btn btn-ghost"
-                >
-                  Cancel
-                </button>
-                <button
-                  type="submit"
-                  className="btn btn-soft btn-primary"
-                >
-                  Create Post
-                </button>
-              </div>
-            </form>
-            
-            <div className="text-center text-sm text-base-content/60 mt-8">
-              <p>All posts are subject to our community guidelines</p>
-            </div>
-          </div>
-        </main>
-      </section>
-
-      <Footer />
-=======
     <div className="drawer lg:drawer-open bg-gradient-to-br from-slate-950 to-slate-900">
       <input id="main-drawer" type="checkbox" className="drawer-toggle" />
       
@@ -749,7 +521,6 @@
           </div>
         </div>
       </div>
->>>>>>> 529d8adb
     </div>
   );
 }