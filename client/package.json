{
  "name": "client",
  "version": "0.1.0",
  "private": true,
  "scripts": {
    "dev": "next dev --turbopack",
    "build": "next build",
    "start": "next start",
    "lint": "next lint"
  },
  "dependencies": {
    "axios": "^1.9.0",
    "client": "file:",
    "framer-motion": "^12.12.1",
    "next": "15.3.0",
    "next-auth": "^5.0.0-beta.27",
    "react": "^19.0.0",
    "react-dom": "^19.0.0",
<<<<<<< HEAD
    "react-hot-toast": "^2.5.2",
    "use-debounce": "^10.0.4"
=======
    "react-icons": "^5.5.0"
>>>>>>> 120de0f4
  },
  "devDependencies": {
    "@eslint/eslintrc": "^3",
    "@tailwindcss/postcss": "^4",
    "@types/node": "^20",
    "@types/react": "^19",
    "@types/react-dom": "^19",
    "daisyui": "^5.0.35",
    "eslint": "^9",
    "eslint-config-next": "15.3.0",
    "lucide-react": "^0.487.0",
    "shadcn": "^2.4.0",
    "tailwindcss": "^4",
    "typescript": "5.8.3"
  }
}<|MERGE_RESOLUTION|>--- conflicted
+++ resolved
@@ -16,12 +16,9 @@
     "next-auth": "^5.0.0-beta.27",
     "react": "^19.0.0",
     "react-dom": "^19.0.0",
-<<<<<<< HEAD
     "react-hot-toast": "^2.5.2",
     "use-debounce": "^10.0.4"
-=======
     "react-icons": "^5.5.0"
->>>>>>> 120de0f4
   },
   "devDependencies": {
     "@eslint/eslintrc": "^3",
