'use client';
import React, { useEffect, useState, useRef } from 'react';
import Image from 'next/image';
import { Send, Image as ImageIcon, Paperclip, User, Phone, MoreVertical, Mic } from 'lucide-react';

interface Chat {
  id: string;
  name: string;
  username: string;
  profilePicture: string;
}

interface User {
  id: string;
  username: string;
  profilePicture: string;
}

interface Message {
  _id: string;
  senderId: string | {
    _id: string;
    username: string;
    profilePicture?: string;
  };
  content?: string;
  hasImage?: boolean;
  createdAt: string;
  reactions: Array<{
    userId: string;
    emoji: string;
  }>;
}

interface ChatAreaProps {
  selectedChat: Chat | undefined;
  currentUser: User;
}

  // Generate a consistent color based on username
const getUsernameColor = (username: string) => {
  const colors = [
    'bg-primary', 'bg-secondary', 'bg-accent', 'bg-info',
    'bg-success', 'bg-warning', 'bg-error', 'bg-neutral'
  ];
  
  // Simple hash function to generate a consistent index
  let hash = 0;
  for (let i = 0; i < username.length; i++) {
    hash = username.charCodeAt(i) + ((hash << 5) - hash);
  }
  
  const index = Math.abs(hash) % colors.length;
  return colors[index];
};

const ChatArea = ({ selectedChat, currentUser }: ChatAreaProps) => {
  const [messages, setMessages] = useState<Message[]>([]);
  const [newMessage, setNewMessage] = useState('');
  const [isLoading, setIsLoading] = useState(false);
  const messagesEndRef = useRef<HTMLDivElement>(null);
  const fileInputRef = useRef<HTMLInputElement>(null);
  const [selectedFile, setSelectedFile] = useState<File | null>(null);

  // Fetch messages when chat is selected
  useEffect(() => {
    if (selectedChat) {
      fetchMessages();
    } else {
      // Clear messages when no chat is selected
      setMessages([]);
    }
  }, [selectedChat]);

  // Scroll to bottom when messages change
  useEffect(() => {
    scrollToBottom();
  }, [messages]);

  const scrollToBottom = () => {
    messagesEndRef.current?.scrollIntoView({ behavior: 'smooth' });
  };

  const fetchMessages = async () => {
    if (!selectedChat) return;
    
    setIsLoading(true);
    try {
      const apiUrl = `${process.env.NEXT_PUBLIC_API_URL}/api/chats/${selectedChat.id}/messages?userId=${currentUser.id}`;
      const response = await fetch(apiUrl);
      
      if (response.ok) {
        const data = await response.json();
        setMessages(data);
      } else {
        console.error('Failed to fetch messages:', response.status);
      }
    } catch (error) {
      console.error('Error fetching messages:', error);
    } finally {
      setIsLoading(false);
    }
  };

  const handleSendMessage = async (e: React.FormEvent) => {
    e.preventDefault();
    
    if ((!newMessage.trim() && !selectedFile) || !selectedChat) return;
    
    try {
      const formData = new FormData();
      formData.append('conversationId', selectedChat.id);
      formData.append('userId', currentUser.id);
      
      if (newMessage.trim()) {
        formData.append('content', newMessage.trim());
      }
      
      if (selectedFile) {
        formData.append('image', selectedFile);
      }
      
      const apiUrl = `${process.env.NEXT_PUBLIC_API_URL}/api/chats/messages`;
      const response = await fetch(apiUrl, {
        method: 'POST',
        body: formData,
      });
      
      if (response.ok) {
        const sentMessage = await response.json();
        setMessages([...messages, sentMessage]);
        setNewMessage('');
        setSelectedFile(null);
      } else {
        console.error('Failed to send message:', response.status);
      }
    } catch (error) {
      console.error('Error sending message:', error);
    }
  };

  const handleFileSelect = (e: React.ChangeEvent<HTMLInputElement>) => {
    if (e.target.files && e.target.files[0]) {
      setSelectedFile(e.target.files[0]);
    }
  };

  const triggerFileInput = () => {
    fileInputRef.current?.click();
  };

  const formatTime = (dateString: string) => {
    const date = new Date(dateString);
    return date.toLocaleTimeString([], { hour: '2-digit', minute: '2-digit' });
  };

  // Handle input change
  const handleTyping = (e: React.ChangeEvent<HTMLInputElement>) => {
    setNewMessage(e.target.value);
  };

  // Determine if a message is from the current user
  const isCurrentUserMessage = (message: Message) => {
    const senderId = typeof message.senderId === 'string' 
      ? message.senderId 
      : message.senderId._id;
    return senderId === currentUser.id;
  };

  // Get sender name from message
  const getSenderName = (message: Message) => {
    if (typeof message.senderId === 'string') {
      return 'Unknown User';
    }
    return message.senderId.username;
  };

  // Get sender profile pic URL
  const getSenderProfilePic = (message: Message) => {
    if (typeof message.senderId === 'string') {
      return '/images/user.png';
    }
    return message.senderId.profilePicture || '/images/user.png';
  };

  // Group messages by sender for consecutive messages
  const getMessageGroups = () => {
    const groups: Message[][] = [];
    let currentGroup: Message[] = [];
    let currentSenderId: string | null = null;

    messages.forEach((message) => {
      const senderId = typeof message.senderId === 'string' 
        ? message.senderId 
        : message.senderId._id;

      if (senderId !== currentSenderId) {
        if (currentGroup.length > 0) {
          groups.push([...currentGroup]);
          currentGroup = [];
        }
        currentSenderId = senderId;
      }
      currentGroup.push(message);
    });

    if (currentGroup.length > 0) {
      groups.push(currentGroup);
    }

    return groups;
  };

  if (!selectedChat) {
    return (
      <div className="h-full flex flex-col items-center justify-center bg-base-200">
        <div className="text-center max-w-md p-6 rounded-xl  backdrop-blur-sm">
          <div className="flex justify-center mb-6">
            <Image 
              src="https://i.postimg.cc/sfccCSVg/image.png" 
              alt="HiveMind Welcome" 
              width={400} 
              height={400}
              className="rounded-lg" 
              unoptimized
            />
          </div>
          <h2 className="text-3xl font-bold mb-3 text-white">Welcome to HiveMind Chat!</h2>
          <p className="text-gray-300 mb-5">Connect with friends, colleagues, and communities in real-time.</p>
          <p className="text-gray-400">Select a conversation from the sidebar or start a new chat to begin messaging.</p>
        </div>
      </div>
    );
  }

  return (
<<<<<<< HEAD
    <div className="h-full flex flex-col bg-base-200">
      {/* Horizontal divider at top */}
      <div className="h-px w-full bg-base-300"></div>
      
=======
    <div className="h-screen flex flex-col">
>>>>>>> 48ace77c
      {/* Chat header */}
      <div className="p-3 border-b border-base-300 flex items-center justify-between bg-base-200">
        <div className="flex items-center">
          <div className="avatar">
            <div className="w-10 h-10 rounded-full overflow-hidden bg-gray-700">
              <Image 
                src={selectedChat.profilePicture} 
                alt={selectedChat.name} 
                width={40} 
                height={40} 
                className="object-cover" 
                unoptimized
              />
            </div>
          </div>
          <div className="ml-3">
            <h2 className="font-semibold text-white">{selectedChat.name}</h2>
            <div className="flex items-center">
              <div className={`${getUsernameColor(selectedChat.username)} rounded-full px-2 py-0.5 mr-2`}>
                <span className="text-xs text-white font-medium">#{selectedChat.username}</span>
              </div>
            </div>
          </div>
        </div>
        <div className="flex items-center gap-3">
          <button className="btn btn-ghost btn-circle">
            <User size={20} className="text-gray-400" />
          </button>
          <button className="btn btn-ghost btn-circle">
            <Phone size={20} className="text-gray-400" />
          </button>
          <button className="btn btn-ghost btn-circle">
            <MoreVertical size={20} className="text-gray-400" />
          </button>
        </div>
      </div>

      {/* Messages area - independently scrollable */}
      <div className="flex-1 overflow-y-auto p-4 space-y-6 bg-base-200 custom-scrollbar">
        {isLoading ? (
          <div className="flex justify-center py-8">
            <div className="w-8 h-8 border-2 border-primary/30 border-t-primary rounded-full animate-spin"></div>
          </div>
        ) : messages.length === 0 ? (
          <div className="text-center py-8 text-gray-400">
            <p>No messages yet</p>
            <p className="text-sm">Be the first to send a message!</p>
          </div>
        ) : (
          getMessageGroups().map((group, groupIndex) => {
            const isUserGroup = isCurrentUserMessage(group[0]);
            return (
              <div 
                key={`group-${groupIndex}`} 
                className={`flex ${isUserGroup ? 'justify-end' : 'justify-start'}`}
              >
                {!isUserGroup && (
                  <div className="avatar self-end mr-2">
                    <div className="w-8 h-8 rounded-full overflow-hidden bg-gray-700">
                      <Image 
                        src={getSenderProfilePic(group[0])} 
                        alt={getSenderName(group[0])} 
                        width={32} 
                        height={32} 
                        className="object-cover" 
                        unoptimized
                      />
                    </div>
                  </div>
                )}
                <div className={`flex flex-col max-w-[70%] ${isUserGroup ? 'items-end' : 'items-start'}`}>
                  {!isUserGroup && (
                    <span className="text-xs text-gray-400 mb-1 ml-1">{getSenderName(group[0])}</span>
                  )}
                  <div className="space-y-1">
                    {group.map((message, i) => (
                      <div key={message._id} className="flex items-end gap-1">
                        <div 
                          className={`rounded-2xl px-4 py-2 ${
                            isUserGroup 
                              ? 'bg-primary text-primary-content' 
                              : 'bg-base-300 text-white'
                          } ${
                            i === group.length - 1
                              ? isUserGroup ? 'rounded-br-sm' : 'rounded-bl-sm'
                              : ''
                          }`}
                        >
                          {message.content}
                          <div className={`text-xs opacity-70 ${isUserGroup ? 'text-right' : 'text-left'} mt-1`}>
                            {formatTime(message.createdAt)}
                          </div>
                        </div>
                        {isUserGroup && i === 0 && (
                          <div className="avatar self-end ml-2">
                            <div className="w-8 h-8 rounded-full overflow-hidden bg-gray-700">
                              <Image 
                                src={currentUser.profilePicture} 
                                alt={currentUser.username} 
                                width={32} 
                                height={32} 
                                className="object-cover" 
                                unoptimized
                              />
                            </div>
                          </div>
                        )}
                      </div>
                    ))}
                  </div>
                </div>
              </div>
            );
          })
        )}
        <div ref={messagesEndRef} />
      </div>

      {/* Message input area - fixed at bottom */}
      <div className="border-t border-base-300 p-3 bg-base-200">
        <form onSubmit={handleSendMessage} className="flex items-center gap-2">
          <input 
            type="file" 
            className="hidden" 
            ref={fileInputRef} 
            onChange={handleFileSelect} 
            accept="image/*"
          />
          <button 
            type="button" 
            className="btn btn-ghost btn-circle" 
            onClick={triggerFileInput}
          >
            <Paperclip size={20} className="text-gray-400" />
          </button>
          <button type="button" className="btn btn-ghost btn-circle">
            <Mic size={20} className="text-gray-400" />
          </button>
          <input
            type="text"
            placeholder="Message here...."
            className="input bg-base-300 flex-1 border-0 focus:outline focus:outline-1 focus:outline-gray-500 text-white placeholder-gray-400 rounded-full"
            value={newMessage}
            onChange={handleTyping}
          />
          <button 
            type="submit" 
            className={`btn btn-circle ${(!newMessage.trim() && !selectedFile) ? 'btn-disabled' : 'btn-primary'}`}
            disabled={!newMessage.trim() && !selectedFile}
          >
            <Send size={18} className="text-current" />
          </button>
        </form>
        
        {selectedFile && (
          <div className="mt-2 p-2 bg-base-300 rounded-md flex items-center justify-between">
            <div className="flex items-center">
              <ImageIcon size={16} className="mr-2 text-white" />
              <span className="text-sm truncate max-w-[200px] text-white">{selectedFile.name}</span>
            </div>
            <button
              type="button"
              className="btn btn-xs btn-ghost text-white"
              onClick={() => setSelectedFile(null)}
            >
              &times;
            </button>
          </div>
        )}
      </div>
    </div>
  );
};

export default ChatArea;<|MERGE_RESOLUTION|>--- conflicted
+++ resolved
@@ -234,14 +234,11 @@
   }
 
   return (
-<<<<<<< HEAD
+
     <div className="h-full flex flex-col bg-base-200">
       {/* Horizontal divider at top */}
       <div className="h-px w-full bg-base-300"></div>
       
-=======
-    <div className="h-screen flex flex-col">
->>>>>>> 48ace77c
       {/* Chat header */}
       <div className="p-3 border-b border-base-300 flex items-center justify-between bg-base-200">
         <div className="flex items-center">
