'use client';
import React, { useEffect, useState, useRef } from 'react';
import Image from 'next/image';
import { Send, Image as ImageIcon, Paperclip, User, Phone, MoreVertical, Mic } from 'lucide-react';
import useWebSocket from './useWebSocket'; // Import the WebSocket hook

interface Chat {
  id: string;
  name: string;
  username: string;
  profilePicture: string;
}

interface User {
  id: string;
  username: string;
  profilePicture: string;
}

interface Message {
  _id: string;
  senderId: string | {
    _id: string;
    username: string;
    profilePicture?: string;
  };
  content?: string;
  hasImage?: boolean;
  createdAt: string;
  reactions: Array<{
    userId: string;
    emoji: string;
  }>;
}

interface PaginationMetadata {
  page: number;
  limit: number;
  totalMessages: number;
  totalPages: number;
  hasMore: boolean;
}

interface ChatAreaProps {
  selectedChat: Chat | undefined;
  currentUser: User;
}

// Generate a consistent color based on username
const getUsernameColor = (username: string) => {
  const colors = [
    'bg-primary', 'bg-secondary', 'bg-accent', 'bg-info',
    'bg-success', 'bg-warning', 'bg-error', 'bg-neutral'
  ];
  
  // Simple hash function to generate a consistent index
  let hash = 0;
  for (let i = 0; i < username.length; i++) {
    hash = username.charCodeAt(i) + ((hash << 5) - hash);
  }
  
  const index = Math.abs(hash) % colors.length;
  return colors[index];
};

const ChatArea = ({ selectedChat, currentUser }: ChatAreaProps) => {
  const [messages, setMessages] = useState<Message[]>([]);
  const [newMessage, setNewMessage] = useState('');
  const [isLoading, setIsLoading] = useState(false);
  const [page, setPage] = useState(1);
  const [hasMore, setHasMore] = useState(true);
  const [loadingMore, setLoadingMore] = useState(false);
  const messagesEndRef = useRef<HTMLDivElement>(null);
  const messagesContainerRef = useRef<HTMLDivElement>(null);
  const fileInputRef = useRef<HTMLInputElement>(null);
  const [selectedFile, setSelectedFile] = useState<File | null>(null);
  
  // Initialize WebSocket connection
  const { isConnected, lastMessage } = useWebSocket();

  // Fetch messages when chat is selected
  useEffect(() => {
    if (selectedChat) {
      // Reset pagination when changing chats
      setPage(1);
      setHasMore(true);
      fetchMessages(1);
    } else {
      // Clear messages when no chat is selected
      setMessages([]);
    }
  }, [selectedChat]);

  // Listen for WebSocket messages
  useEffect(() => {
    if (lastMessage && lastMessage.type === 'new_message' && 
        selectedChat && lastMessage.conversationId === selectedChat.id) {
      
      // Check if the message already exists in our state
      const messageExists = messages.some(msg => msg._id === lastMessage.message._id);
      
      if (!messageExists) {
        setMessages(prevMessages => [...prevMessages, lastMessage.message]);
      }
    }
  }, [lastMessage, selectedChat, messages]);

  // Scroll to bottom when messages change or on initial render
  useEffect(() => {
    if (page === 1) { // Only auto-scroll for the first page or new messages
      scrollToBottom();
    }
  }, [messages, page]);
  
  // Also scroll to bottom after the component has finished loading its messages
  useEffect(() => {
    if (!isLoading && page === 1 && messages.length > 0) {
      // Use a slight delay to ensure the DOM has updated
      const scrollTimer = setTimeout(() => {
        scrollToBottom();
      }, 100);
      
      return () => clearTimeout(scrollTimer);
    }
  }, [isLoading, messages.length, page]);
  
  // Handle scroll event to load more messages
  useEffect(() => {
    const container = messagesContainerRef.current;
    if (!container) return;

    const handleScroll = () => {
      // If scrolled near to top, load more messages
      if (container.scrollTop < 100 && hasMore && !loadingMore && !isLoading) {
        loadMoreMessages();
      }
    };

    container.addEventListener('scroll', handleScroll);
    return () => container.removeEventListener('scroll', handleScroll);
  }, [hasMore, loadingMore, isLoading]);
  const scrollToBottom = () => {
    // Try multiple approaches to ensure scrolling works
    if (messagesEndRef.current) {
      // Method 1: Use scrollIntoView
      messagesEndRef.current.scrollIntoView({ behavior: 'smooth' });
      
      // Method 2: Directly set scrollTop on the container
      if (messagesContainerRef.current) {
        const container = messagesContainerRef.current;
        container.scrollTop = container.scrollHeight;
      }
    }
  };
  const fetchMessages = async (pageNum: number = 1) => {
    if (!selectedChat) return;
    
    setIsLoading(true);
    try {
      const apiUrl = `${process.env.NEXT_PUBLIC_API_URL}/api/chats/${selectedChat.id}/messages?userId=${currentUser.id}&page=${pageNum}&limit=20`;
      const response = await fetch(apiUrl);
      
      if (response.ok) {
        const data = await response.json();
        if (pageNum === 1) {
          // Replace all messages
          setMessages(data.messages);
          
          // Force scroll to bottom after a slight delay to ensure DOM updates
          setTimeout(() => {
            scrollToBottom();
            // For some chat apps, we need an additional scroll after a longer delay
            setTimeout(scrollToBottom, 300);
          }, 50);
        } else {
          // Prepend old messages to the beginning of the array
          // Don't modify the current page view
          setMessages(prev => [...data.messages, ...prev]);
        }
        setHasMore(data.pagination.hasMore);
      } else {
        console.error('Failed to fetch messages:', response.status);
      }
    } catch (error) {
      console.error('Error fetching messages:', error);
    } finally {
      setIsLoading(false);
    }
  };
  
  const loadMoreMessages = async () => {
    if (loadingMore || !hasMore || !selectedChat) return;
    
    setLoadingMore(true);
    const nextPage = page + 1;
    
    try {
      const apiUrl = `${process.env.NEXT_PUBLIC_API_URL}/api/chats/${selectedChat.id}/messages?userId=${currentUser.id}&page=${nextPage}&limit=20`;
      const response = await fetch(apiUrl);
      
      if (response.ok) {
        const data = await response.json();
        
        // Remember the current scroll position
        const container = messagesContainerRef.current;
        const scrollHeight = container?.scrollHeight || 0;
        
        // Add older messages to the top of the list
        setMessages(prevMessages => [...data.messages, ...prevMessages]);
        setPage(nextPage);
        setHasMore(data.pagination.hasMore);
        
        // Restore scroll position after adding messages
        setTimeout(() => {
          if (container) {
            const newScrollPosition = container.scrollHeight - scrollHeight;
            container.scrollTop = newScrollPosition > 0 ? newScrollPosition : 0;
          }
        }, 10);
      }
    } catch (error) {
      console.error('Error loading more messages:', error);
    } finally {
      setLoadingMore(false);
    }
  };

  const handleSendMessage = async (e: React.FormEvent) => {
    e.preventDefault();
    
    if ((!newMessage.trim() && !selectedFile) || !selectedChat) return;
    
    try {
      const formData = new FormData();
      formData.append('conversationId', selectedChat.id);
      formData.append('userId', currentUser.id);
      
      if (newMessage.trim()) {
        formData.append('content', newMessage.trim());
      }
      
      if (selectedFile) {
        formData.append('image', selectedFile);
      }
      
      const apiUrl = `${process.env.NEXT_PUBLIC_API_URL}/api/chats/messages`;
      const response = await fetch(apiUrl, {
        method: 'POST',
        body: formData,
      });
      
      if (response.ok) {
        // We'll receive our own message through WebSocket as well
        // But let's optimistically add it to UI for immediate feedback
        const sentMessage = await response.json();
        
        // Don't append if already exists (could happen with WebSocket)
        const messageExists = messages.some(msg => msg._id === sentMessage._id);
        if (!messageExists) {
          setMessages([...messages, sentMessage]);
        }
        
        setNewMessage('');
        setSelectedFile(null);
        scrollToBottom();
      } else {
        console.error('Failed to send message:', response.status);
      }
    } catch (error) {
      console.error('Error sending message:', error);
    }
  };

  const handleFileSelect = (e: React.ChangeEvent<HTMLInputElement>) => {
    if (e.target.files && e.target.files[0]) {
      setSelectedFile(e.target.files[0]);
    }
  };

  const triggerFileInput = () => {
    fileInputRef.current?.click();
  };

  const formatTime = (dateString: string) => {
    const date = new Date(dateString);
    return date.toLocaleTimeString([], { hour: '2-digit', minute: '2-digit' });
  };

  // Handle input change
  const handleTyping = (e: React.ChangeEvent<HTMLInputElement>) => {
    setNewMessage(e.target.value);
  };

  // Determine if a message is from the current user
  const isCurrentUserMessage = (message: Message) => {
    const senderId = typeof message.senderId === 'string' 
      ? message.senderId 
      : message.senderId._id;
    return senderId === currentUser.id;
  };

  // Get sender name from message
  const getSenderName = (message: Message) => {
    if (typeof message.senderId === 'string') {
      return 'Unknown User';
    }
    return message.senderId.username;
  };

  // Get sender profile pic URL
  const getSenderProfilePic = (message: Message) => {
    if (typeof message.senderId === 'string') {
      return '/images/user.png';
    }
    return message.senderId.profilePicture || '/images/user.png';
  };

  // Group messages by sender for consecutive messages
  const getMessageGroups = () => {
    const groups: Message[][] = [];
    let currentGroup: Message[] = [];
    let currentSenderId: string | null = null;

    messages.forEach((message) => {
      const senderId = typeof message.senderId === 'string' 
        ? message.senderId 
        : message.senderId._id;

      if (senderId !== currentSenderId) {
        if (currentGroup.length > 0) {
          groups.push([...currentGroup]);
          currentGroup = [];
        }
        currentSenderId = senderId;
      }
      currentGroup.push(message);
    });

    if (currentGroup.length > 0) {
      groups.push(currentGroup);
    }

    return groups;
  };

  if (!selectedChat) {
    return (
      <div className="h-full flex flex-col items-center justify-center bg-base-200">
        <div className="text-center max-w-md p-6 rounded-xl backdrop-blur-sm">
          <div className="flex justify-center mb-6">
            <Image 
              src="https://i.postimg.cc/sfccCSVg/image.png" 
              alt="HiveMind Welcome" 
              width={400} 
              height={400}
              className="rounded-lg" 
              unoptimized
            />
          </div>
          <h2 className="text-3xl font-bold mb-3 text-white">Welcome to HiveMind Chat!</h2>
          <p className="text-gray-300 mb-5">Connect with friends, colleagues, and communities in real-time.</p>
          <p className="text-gray-400">Select a conversation from the sidebar or start a new chat to begin messaging.</p>
        </div>
      </div>
    );
  }

  return (
<<<<<<< HEAD

    <div className="h-screen flex flex-col bg-base-200">
=======
    <div className="h-full flex flex-col bg-base-200">
>>>>>>> 3d845b95
      {/* Horizontal divider at top */}
      <div className="h-px w-full bg-base-300"></div>
      
      {/* Chat header */}
      <div className="p-3 border-b border-base-300 flex items-center justify-between bg-base-300">
        <div className="flex items-center ml-8">
          <div className="avatar">
            <div className="w-10 h-10 rounded-full overflow-hidden bg-gray-700">
              <Image 
                src={selectedChat.profilePicture} 
                alt={selectedChat.name} 
                width={40} 
                height={40} 
                className="object-cover" 
                unoptimized
              />
            </div>
          </div>
          <div className="ml-3">
            <h2 className="font-semibold text-white">{selectedChat.name}</h2>
            <div className="flex items-center">
              <div className={`${getUsernameColor(selectedChat.username)} rounded-full px-2 py-0.5 mr-2`}>
                <span className="text-xs text-white font-medium">#{selectedChat.username}</span>
              </div>
            </div>
          </div>
        </div>
        <div className="flex items-center gap-3">
          <button className="btn btn-ghost btn-circle">
            <User size={20} className="text-gray-400" />
          </button>
          <button className="btn btn-ghost btn-circle">
            <Phone size={20} className="text-gray-400" />
          </button>
          <button className="btn btn-ghost btn-circle">
            <MoreVertical size={20} className="text-gray-400" />
          </button>
        </div>
      </div>      {/* Messages area - independently scrollable */}
      <div 
        ref={messagesContainerRef} 
        className="flex-1 overflow-y-auto p-4 space-y-6 bg-base-200 custom-scrollbar flex flex-col"
        style={{ display: 'flex', flexDirection: 'column' }}
      >
        {/* Loading indicator for pagination at the top */}
        {loadingMore && (
          <div className="flex justify-center py-2">
            <div className="w-6 h-6 border-2 border-primary/30 border-t-primary rounded-full animate-spin"></div>
          </div>
        )}
        
        {/* No more messages indicator */}
        {!hasMore && messages.length > 0 && (
          <div className="text-center py-2 text-xs text-gray-400">
            No more messages
          </div>
        )}
        
        {/* Initial loading state */}
        {isLoading && page === 1 ? (
          <div className="flex justify-center py-8">
            <div className="w-8 h-8 border-2 border-primary/30 border-t-primary rounded-full animate-spin"></div>
          </div>
        ) : messages.length === 0 ? (
          <div className="text-center py-8 text-gray-400">
            <p>No messages yet</p>
            <p className="text-sm">Be the first to send a message!</p>
          </div>
        ) : (
          getMessageGroups().map((group, groupIndex) => {
            const isUserGroup = isCurrentUserMessage(group[0]);
            return (
              <div 
                key={`group-${groupIndex}`} 
                className={`flex ${isUserGroup ? 'justify-end' : 'justify-start'}`}
              >
                {!isUserGroup && (
                  <div className="avatar self-end mr-2">
                    <div className="w-8 h-8 rounded-full overflow-hidden bg-gray-700">
                      <Image 
                        src={getSenderProfilePic(group[0])} 
                        alt={getSenderName(group[0])} 
                        width={32} 
                        height={32} 
                        className="object-cover" 
                        unoptimized
                      />
                    </div>
                  </div>
                )}
                <div className={`flex flex-col max-w-[70%] ${isUserGroup ? 'items-end' : 'items-start'}`}>
                  {!isUserGroup && (
                    <span className="text-xs text-gray-400 mb-1 ml-1">{getSenderName(group[0])}</span>
                  )}
                  <div className="space-y-1">
                    {group.map((message, i) => (
                      <div key={message._id} className="flex items-end gap-1">
                        <div 
                          className={`rounded-2xl px-4 py-2 ${
                            isUserGroup 
                              ? 'bg-primary text-primary-content' 
                              : 'bg-base-300 text-white'
                          } ${
                            i === group.length - 1
                              ? isUserGroup ? 'rounded-br-sm' : 'rounded-bl-sm'
                              : ''
                          }`}
                        >
                          {message.content}
                          <div className={`text-xs opacity-70 ${isUserGroup ? 'text-right' : 'text-left'} mt-1`}>
                            {formatTime(message.createdAt)}
                          </div>
                        </div>
                        {isUserGroup && i === 0 && (
                          <div className="avatar self-end ml-2">
                            <div className="w-8 h-8 rounded-full overflow-hidden bg-gray-700">
                              <Image 
                                src={currentUser.profilePicture} 
                                alt={currentUser.username} 
                                width={32} 
                                height={32} 
                                className="object-cover" 
                                unoptimized
                              />
                            </div>
                          </div>
                        )}
                      </div>
                    ))}
                  </div>
                </div>
              </div>
            );
          })
        )}        {/* This empty div serves as an anchor for scrolling to the bottom */}
        <div ref={messagesEndRef} style={{ marginTop: 'auto' }} />
      </div>
      
      {/* Message input area - fixed at bottom */}
      <div className="border-t border-base-300 p-3 bg-base-200">
        <form onSubmit={handleSendMessage} className="flex items-center gap-2">
          <input 
            type="file" 
            className="hidden" 
            ref={fileInputRef} 
            onChange={handleFileSelect} 
            accept="image/*"
          />
          <button 
            type="button" 
            className="btn btn-ghost btn-circle" 
            onClick={triggerFileInput}
          >
            <Paperclip size={20} className="text-gray-400" />
          </button>
          <button type="button" className="btn btn-ghost btn-circle">
            <Mic size={20} className="text-gray-400" />
          </button>
          <input
            type="text"
            placeholder="Message here...."
<<<<<<< HEAD
            className="input bg-base-300 flex-1 border-0 focus:outline-1 focus:outline-gray-500 text-white placeholder-gray-400 rounded-full"
=======
            className="input bg-base-300 flex-1 border-0 focus:outline-gray-500 text-white placeholder-gray-400 rounded-full"
>>>>>>> 3d845b95
            value={newMessage}
            onChange={handleTyping}
          />
          <button 
            type="submit" 
            className={`btn btn-circle ${(!newMessage.trim() && !selectedFile) ? 'btn-disabled' : 'btn-primary'}`}
            disabled={!newMessage.trim() && !selectedFile}
          >
            <Send size={18} className="text-current" />
          </button>
        </form>
        
        {selectedFile && (
          <div className="mt-2 p-2 bg-base-300 rounded-md flex items-center justify-between">
            <div className="flex items-center">
              <ImageIcon size={16} className="mr-2 text-white" />
              <span className="text-sm truncate max-w-[200px] text-white">{selectedFile.name}</span>
            </div>
            <button
              type="button"
              className="btn btn-xs btn-ghost text-white"
              onClick={() => setSelectedFile(null)}
            >
              &times;
            </button>
          </div>
        )}
      </div>
    </div>
  );
};

export default ChatArea;<|MERGE_RESOLUTION|>--- conflicted
+++ resolved
@@ -366,12 +366,8 @@
   }
 
   return (
-<<<<<<< HEAD
 
     <div className="h-screen flex flex-col bg-base-200">
-=======
-    <div className="h-full flex flex-col bg-base-200">
->>>>>>> 3d845b95
       {/* Horizontal divider at top */}
       <div className="h-px w-full bg-base-300"></div>
       
@@ -533,11 +529,7 @@
           <input
             type="text"
             placeholder="Message here...."
-<<<<<<< HEAD
             className="input bg-base-300 flex-1 border-0 focus:outline-1 focus:outline-gray-500 text-white placeholder-gray-400 rounded-full"
-=======
-            className="input bg-base-300 flex-1 border-0 focus:outline-gray-500 text-white placeholder-gray-400 rounded-full"
->>>>>>> 3d845b95
             value={newMessage}
             onChange={handleTyping}
           />
