"use client";

import React, { useState, useEffect, useRef } from "react";
import Link from "next/link";
import Image from "next/image";
import { useSession } from "next-auth/react";
import { 
  Home, 
  Compass, 
  Flame, 
  PlusCircle,
  ChevronLeft,
  ChevronRight,
  Users,
  Menu
} from "lucide-react";

// Define a proper interface for community data
interface Community {
  _id: string;
  name: string;
  description?: string;
  isPrivate?: boolean;
  profilePicture?: any;
}

const Sidebar = () => {
  // Add state for sidebar collapsed status
  const [collapsed, setCollapsed] = useState(false);
  const [communities, setCommunities] = useState<Community[]>([]);
  const [loading, setLoading] = useState(true);
  const [mobileOpen, setMobileOpen] = useState(false);
  const { data: session } = useSession();
  const sidebarRef = useRef<HTMLDivElement>(null);
  const apiUrl = process.env.NEXT_PUBLIC_API_URL;

  // Function to toggle sidebar
  const toggleSidebar = () => {
    setCollapsed(!collapsed);
  };
  
  // Function to toggle mobile sidebar
  const toggleMobileSidebar = () => {
    setMobileOpen(!mobileOpen);
  };
  
  // Determine icon size based on sidebar state
  const iconSize = collapsed ? 26 : 20;
  
  // Close sidebar on outside click (mobile only)
  useEffect(() => {
    const handleClickOutside = (event: MouseEvent) => {
      if (mobileOpen && sidebarRef.current && !sidebarRef.current.contains(event.target as Node)) {
        setMobileOpen(false);
      }
    };
    
    document.addEventListener('mousedown', handleClickOutside);
    return () => {
      document.removeEventListener('mousedown', handleClickOutside);
    };
  }, [mobileOpen]);
  
  // Handle ESC key to close mobile sidebar
  useEffect(() => {
    const handleEscKey = (event: KeyboardEvent) => {
      if (mobileOpen && event.key === 'Escape') {
        setMobileOpen(false);
      }
    };
    
    document.addEventListener('keydown', handleEscKey);
    return () => {
      document.removeEventListener('keydown', handleEscKey);
    };
  }, [mobileOpen]);

  // Fetch communities when component mounts or session changes
  useEffect(() => {
    const fetchCommunities = async () => {
      setLoading(true);
      try {
        if (!apiUrl) {
          console.error('API URL is not defined');
          setLoading(false);
          return;
        }

        let url;
        // If user is logged in, fetch communities they're a member of
        if (session?.user?.id) {
          url = `${apiUrl}/api/communities/user/${session.user.id}`;
        } else {
          // For non-logged in users, fetch public communities
          url = `${apiUrl}/api/communities`;
        }
        
        const response = await fetch(url);
        if (!response.ok) {
          throw new Error(`Failed to fetch communities: ${response.status}`);
        }
        
        let data = await response.json();
        
        // If no communities found, fetch public ones as fallback
        if (data.length === 0 && session?.user?.id) {
          const publicResponse = await fetch(`${apiUrl}/api/communities`);
          if (publicResponse.ok) {
            data = await publicResponse.json();
          }
        }
        
        // Take only top 3 communities
        const topCommunities = data.slice(0, 3);
        setCommunities(topCommunities);
      } catch (error) {
        console.error('Error fetching communities:', error);
        // Fallback: If error occurs, try fetching public communities
        if (session?.user?.id && apiUrl) {
          try {
            const fallbackResponse = await fetch(`${apiUrl}/api/communities`);
            if (fallbackResponse.ok) {
              const fallbackData = await fallbackResponse.json();
              setCommunities(fallbackData.slice(0, 3));
            }
          } catch (fallbackError) {
            console.error('Error fetching fallback communities:', fallbackError);
          }
        }
      } finally {
        setLoading(false);
      }
    };

    fetchCommunities();
<<<<<<< HEAD
  }, []);
=======
  }, [apiUrl]);

  // Properly handle community profile images
  const CommunityAvatar = ({ community }: { community: Community }) => {
    const [imageError, setImageError] = useState(false);
    const imageUrl = apiUrl ? 
      `${apiUrl}/api/communities/${community._id}/profilePicture` :
      '/default-community.png';

    return (
      <div className="w-6 h-6 rounded-full overflow-hidden bg-gray-600 flex-shrink-0">
        {!imageError ? (
          <img 
            src={imageUrl}
            alt={community.name}
            className="w-full h-full object-cover"
            onError={() => setImageError(true)}
          />
        ) : (
          <div className="w-full h-full flex items-center justify-center bg-gray-700">
            <Users size={12} className="text-gray-400" />
          </div>
        )}
      </div>
    );
  };
>>>>>>> 66d3c8e1

  return (
    <>
      {/* Mobile menu toggle button - only visible on small screens */}
      <button 
        onClick={toggleMobileSidebar}
        className="lg:hidden fixed top-[12px] left-4 z-[100] p-2 rounded-md hover:bg-white/5"
        aria-label="Toggle navigation menu"
      >
        <Menu size={24} />
      </button>
      
      {/* Mobile overlay - only appears when sidebar is open on mobile */}
      {mobileOpen && (
        <div 
          className="lg:hidden fixed inset-0 bg-black/50 backdrop-blur-sm z-[89] transition-opacity duration-300"
          onClick={() => setMobileOpen(false)}
        />
      )}
      
      {/* Vertical divider line - hidden on mobile */}
      <div className={`hidden lg:block fixed top-[70px] ${collapsed ? 'left-[80px]' : 'left-[280px]'} w-[1px] h-[calc(100vh-70px)] bg-white/10 z-[95] transition-all duration-300`} />
      
      {/* Toggle button on the divider - hidden on mobile */}
      <button 
        className={`hidden lg:flex fixed top-1/2 ${collapsed ? 'left-[80px]' : 'left-[280px]'} w-[30px] h-[30px] rounded-full bg-base-300 border border-white/20 items-center justify-center -translate-x-1/2 -translate-y-1/2 cursor-pointer z-[96] p-0 transition-all duration-300`}
        onClick={toggleSidebar}
      >
        {collapsed ? <ChevronRight className="text-base-content" size={20} /> : <ChevronLeft className="text-base-content" size={20} />}
      </button>
      
      <aside 
        ref={sidebarRef}
        className={`
          ${collapsed ? 'lg:w-[80px]' : 'lg:w-[280px]'}
          ${mobileOpen ? 'translate-x-0' : '-translate-x-full lg:translate-x-0'}
          bg-base-200 text-base-content p-6 flex flex-col gap-8 fixed top-0 lg:top-[70px] left-0 
          w-full h-full lg:h-[calc(100vh-70px)] overflow-hidden transition-all duration-300 ease-in-out 
          z-[90] backdrop-blur-sm shadow-2xl lg:shadow-none
        `}
        onMouseEnter={(e) => e.currentTarget.classList.replace("overflow-hidden", "overflow-auto")}
        onMouseLeave={(e) => e.currentTarget.classList.replace("overflow-auto", "overflow-hidden")}
      >
        {/* Mobile close button - Only visible on small screens */}
        <button
          className="lg:hidden absolute top-4 right-4 p-2 rounded-full hover:bg-white/10"
          onClick={() => setMobileOpen(false)}
          aria-label="Close navigation menu"
        >
          <ChevronLeft size={20} />
        </button>
        
        {/* Add extra padding for mobile to account for the status bar */}
        <div className="h-16 lg:hidden"></div>
        
        <nav className={`flex flex-col ${collapsed && !mobileOpen ? 'items-center' : 'items-start'} gap-4`}>
          <Link href="/" className={`flex items-center ${collapsed && !mobileOpen ? 'justify-center' : 'justify-start'} ${collapsed && !mobileOpen ? 'w-10 h-10' : ''} btn btn-block gap-3 text-base-content font-medium text-lg hover:text-primary transition-colors ${collapsed && !mobileOpen ? 'hover:bg-white/5 rounded-lg p-2' : ''}`} onClick={() => setMobileOpen(false)}>
            <Home size={collapsed && !mobileOpen ? 26 : 20} className={collapsed && !mobileOpen ? 'transition-all duration-300' : ''} />
            {(!collapsed || mobileOpen) && "Home"}
          </Link>
          
          <Link href="/explore" className={`flex items-center ${collapsed && !mobileOpen ? 'justify-center' : 'justify-start'} ${collapsed && !mobileOpen ? 'w-10 h-10' : ''} btn btn-block gap-3 text-base-content text-lg hover:text-primary transition-colors ${collapsed && !mobileOpen ? 'hover:bg-white/5 rounded-lg p-2' : ''}`} onClick={() => setMobileOpen(false)}>
            <Compass size={collapsed && !mobileOpen ? 26 : 20} className={collapsed && !mobileOpen ? 'transition-all duration-300' : ''} />
            {(!collapsed || mobileOpen) && "Explore"}
          </Link>
          
          <Link href="/trending" className={`flex items-center ${collapsed && !mobileOpen ? 'justify-center' : 'justify-start'} ${collapsed && !mobileOpen ? 'w-10 h-10' : ''} btn btn-block gap-3 text-base-content text-lg hover:text-primary transition-colors ${collapsed && !mobileOpen ? 'hover:bg-white/5 rounded-lg p-2' : ''}`} onClick={() => setMobileOpen(false)}>
            <Flame size={collapsed && !mobileOpen ? 26 : 20} className={collapsed && !mobileOpen ? 'transition-all duration-300' : ''} />
            {(!collapsed || mobileOpen) && "Trending"}
          </Link>
          
          <Link href="/new" className={`flex items-center ${collapsed && !mobileOpen ? 'justify-center' : 'justify-start'} ${collapsed && !mobileOpen ? 'w-10 h-10' : ''} btn btn-block gap-3 text-base-content text-lg hover:text-primary transition-colors ${collapsed && !mobileOpen ? 'hover:bg-white/5 rounded-lg p-2' : ''}`} onClick={() => setMobileOpen(false)}>
            <PlusCircle size={collapsed && !mobileOpen ? 26 : 20} className={collapsed && !mobileOpen ? 'transition-all duration-300' : ''} />
            {(!collapsed || mobileOpen) && "New"}
          </Link>
        </nav>

        {(!collapsed || mobileOpen) && (
          <>
            <div className="divider my-1 before:bg-white/10 after:bg-white/10"></div>

            <div>
              <Link href="/hives" className="font-semibold mb-3 text-xl hover:text-primary transition-colors duration-150 flex items-center gap-2" onClick={() => setMobileOpen(false)}>
                <Users size={18} />
                Hives
              </Link>
              <div className="flex flex-col gap-3 mt-3">
                {loading ? (
                  <div className="flex justify-center py-3">
                    <div className="animate-spin h-5 w-5 border-2 border-primary rounded-full border-t-transparent"></div>
                  </div>
                ) : communities.length > 0 ? (
                  communities.map(community => (
                    <Link
                      href={`/hives/${community._id}`}
                      key={community._id}
                      className="flex items-center gap-2 text-base-content hover:text-primary transition-colors px-2 py-1.5 rounded-lg hover:bg-white/5"
                      onClick={() => setMobileOpen(false)}
                    >
                      <CommunityAvatar community={community} />
                      <span className="truncate">{community.name}</span>
                      {community.isPrivate && (
                        <span className="badge badge-xs badge-warning">Private</span>
                      )}
                    </Link>
                  ))
                ) : (
                  <div className="text-gray-400 text-sm px-2">
                    No communities found. 
                    <Link href="/hives" className="text-primary ml-1 hover:underline" onClick={() => setMobileOpen(false)}>
                      Browse Hives
                    </Link>
                  </div>
                )}
                
                <Link href="/hives" className="text-primary text-sm hover:underline px-2 mt-1" onClick={() => setMobileOpen(false)}>
                  View all Hives
                </Link>
              </div>
            </div>
            
            <div className="divider my-1 before:bg-white/10 after:bg-white/10"></div>
            
            <div>
              <h3 className="font-semibold mb-3 text-xl">Recently Visited</h3>
              <div className="flex flex-col gap-3">
                {/* Recently visited items will come from API */}
              </div>
            </div>
          </>
        )}

        {/* Show mini-icons for communities when collapsed - but not on mobile when sidebar is open */}
        {collapsed && !mobileOpen && (
          <div className="flex flex-col items-center gap-3 mt-4">
            {loading ? (
              <div className="animate-spin h-5 w-5 border-2 border-primary rounded-full border-t-transparent"></div>
            ) : communities.length > 0 ? (
              communities.map(community => (
                <Link
                  href={`/hives/${community._id}`}
                  key={community._id}
                  className="w-10 h-10 rounded-full overflow-hidden bg-gray-600 flex items-center justify-center hover:ring-2 hover:ring-primary transition-all"
                  title={community.name}
                  onClick={() => setMobileOpen(false)}
                >
                  {/* Use the dedicated profile picture endpoint */}
                  {apiUrl ? (
                    <Image
                      src={`${apiUrl}/api/communities/${community._id}/profilePicture`}
                      alt={community.name}
                      width={40}
                      height={40}
                      className="object-cover"
                      unoptimized
                      onError={(e) => {
                        // Fallback to default icon if image fails to load
                        const target = e.target as HTMLImageElement;
                        target.style.display = 'none';
                        const parent = target.parentElement;
                        if (parent) {
                          parent.innerHTML = '<div class="flex items-center justify-center w-full h-full"><svg width="20" height="20" viewBox="0 0 24 24" fill="none" xmlns="http://www.w3.org/2000/svg"><path d="M12 13C13.66 13 15 11.66 15 10C15 8.34 13.66 7 12 7C10.34 7 9 8.34 9 10C9 11.66 10.34 13 12 13Z" stroke="currentColor" stroke-width="2" stroke-linecap="round" stroke-linejoin="round"/><path d="M18 20C18 17.79 15.31 16 12 16C8.69 16 6 17.79 6 20" stroke="currentColor" stroke-width="2" stroke-linecap="round" stroke-linejoin="round"/><path d="M4 4L9 9" stroke="currentColor" stroke-width="2" stroke-linecap="round" stroke-linejoin="round"/><path d="M5 9H9V5" stroke="currentColor" stroke-width="2" stroke-linecap="round" stroke-linejoin="round"/><path d="M13 19L17 15" stroke="currentColor" stroke-width="2" stroke-linecap="round" stroke-linejoin="round"/><path d="M13 15H17V19" stroke="currentColor" stroke-width="2" stroke-linecap="round" stroke-linejoin="round"/></svg></div>';
                        }
                      }}
                    />
                  ) : (
                    <Users size={20} />
                  )}
                </Link>
              ))
            ) : (
              <Link href="/hives" className="w-10 h-10 rounded-full bg-primary/20 flex items-center justify-center hover:bg-primary/30" title="Browse Hives" onClick={() => setMobileOpen(false)}>
                <Users size={20} className="text-primary" />
              </Link>
            )}
          </div>
        )}
      </aside>
    </>
  );
};

export default Sidebar;<|MERGE_RESOLUTION|>--- conflicted
+++ resolved
@@ -133,9 +133,6 @@
     };
 
     fetchCommunities();
-<<<<<<< HEAD
-  }, []);
-=======
   }, [apiUrl]);
 
   // Properly handle community profile images
@@ -162,7 +159,6 @@
       </div>
     );
   };
->>>>>>> 66d3c8e1
 
   return (
     <>
