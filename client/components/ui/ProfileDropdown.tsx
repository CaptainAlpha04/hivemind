--- conflicted
+++ resolved
@@ -142,14 +142,8 @@
       
       <ul tabIndex={0} className="dropdown-content z-[1] bg-base-200 menu p-3 shadow-lg rounded-box w-52 mt-2">
         <div className="px-2 py-2 mb-2 border-b border-white/10">
-<<<<<<< HEAD
-          <div className="font-semibold text-base">{session?.user.name}</div>
-          <div className="text-primary text-xs">{session?.user?.email}</div>
-          <div className="text-primary text-xs">{session?.user?.id}</div>
-=======
           <div className="font-semibold text-base">{userData?.name}</div>
           <div className={`${userData?.bannerColor} badge text-xs`}>{userData?.username}</div>
->>>>>>> 356aa4be
         </div>
         <li>
           <Link href="/settings/profile" className="flex items-center hover:text-primary hover:hover:bg-gray-700/20">
